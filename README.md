# Edgarsearch
> Crawl EDGAR database to download index files and filings.

Use this crawler to download index files and filings from the SEC EGDAR Database based on multiple criteria (time period, form type and CIK). The crawler is capable of restoring the original files (html, jpg, pdf, ...) from the filing and saving these using your preferred file name pattern.


## Features

This project makes it easy to:
* Search the EDGAR database
* Download index files based on your searches
* Download filings based in your searches using multithreading to speed up the process
* Keep the filings either in raw format as obtained from the server or as orgininal documents (html, jpg)
* Use your own pattern for file names to suit your need

## Getting started
### Install

Simply install egdarsearch using pip:

```shell
pip install edgarsearch
```

This code will install the edgarsearch package and its dependencies (Pandas).


### Import

Import the package using

```shell
from edgarsearch import edgarsearch
```

### Use

Defining a search, downloading index files and filings, and extracting original files requires only 3 commands.
Example:

```shell
<<<<<<< HEAD
import edgarsearch.edgarsearch as es
if __name__ == '__main__':
    # Define a search by passing the start and end of the sample period, the sample size
    # as well as the desired formtype (and using defaults for the other values)
    search = es.Search("20151001",
                       "20161231",
                       sample_size=200,
                       filter_formtype=["8-K"])
=======
from edgarsearch import edgarsearch
if __name__ == '__main__':
    # Define a search by passing the start and end of the sample period, the sample size
    # as well as the desired formtype (and using defaults for the other values)
    search = edgarsearch.Search("20151001",
                                "20161231",
                                sample_size=200,
                                filter_formtype=["8-K"])
>>>>>>> fe435370


    # Get the index file based on the defined search
    search.download_index()

    # Download the filings
    search.download_filings("months", 1, text_only=True,
							chunk_size=100)
```
## Contributing

If you'd like to contribute, please fork the repository and make changes as
you'd like. Pull requests are warmly welcome.

## Licensing

This project is licensed under the MIT License<|MERGE_RESOLUTION|>--- conflicted
+++ resolved
@@ -39,7 +39,6 @@
 Example:
 
 ```shell
-<<<<<<< HEAD
 import edgarsearch.edgarsearch as es
 if __name__ == '__main__':
     # Define a search by passing the start and end of the sample period, the sample size
@@ -48,17 +47,6 @@
                        "20161231",
                        sample_size=200,
                        filter_formtype=["8-K"])
-=======
-from edgarsearch import edgarsearch
-if __name__ == '__main__':
-    # Define a search by passing the start and end of the sample period, the sample size
-    # as well as the desired formtype (and using defaults for the other values)
-    search = edgarsearch.Search("20151001",
-                                "20161231",
-                                sample_size=200,
-                                filter_formtype=["8-K"])
->>>>>>> fe435370
-
 
     # Get the index file based on the defined search
     search.download_index()
